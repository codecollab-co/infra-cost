--- conflicted
+++ resolved
@@ -10,10 +10,7 @@
 import { CloudProviderFactory } from './providers/factory';
 import { CloudProvider, ProviderConfig } from './types/providers';
 import { TotalCosts } from './cost';
-<<<<<<< HEAD
-
-=======
->>>>>>> e77164f3
+
 
 const program = new Command();
 
@@ -95,7 +92,6 @@
 }
 
 const providerType = options.provider.toLowerCase() as CloudProvider;
-<<<<<<< HEAD
 
 // Create provider configuration based on selected provider
 let providerConfig: ProviderConfig;
@@ -168,7 +164,6 @@
 const accountInfo = await provider.getAccountInfo();
 const costBreakdown = await provider.getCostBreakdown();
 
-=======
 
 // Create provider configuration based on selected provider
 let providerConfig: ProviderConfig;
@@ -241,7 +236,6 @@
 const accountInfo = await provider.getAccountInfo();
 const costBreakdown = await provider.getCostBreakdown();
 
->>>>>>> e77164f3
 // For backward compatibility with existing printers, convert to legacy format
 const alias = accountInfo.name;
 const costs: TotalCosts = {
