import { Command } from 'commander';
import packageJson from '../package.json' assert { type: 'json' };
import { getAccountAlias } from './account';
import { getAwsConfigFromOptionsOrFile } from './config';
import { getTotalCosts } from './cost';
import { printFancy } from './printers/fancy';
import { printJson } from './printers/json';
import { notifySlack } from './printers/slack';
import { printPlainText } from './printers/text';
<<<<<<< HEAD
=======
import { CloudProviderFactory } from './providers/factory';
import { CloudProvider, ProviderConfig } from './types/providers';
import { TotalCosts } from './cost';
>>>>>>> a830a166

const program = new Command();

program
  .version(packageJson.version)
  .name('infra-cost')
  .description(packageJson.description)
  // Cloud provider selection
  .option('--provider [provider]', 'Cloud provider to use (aws, gcp, azure, alicloud, oracle)', 'aws')
  .option('-p, --profile [profile]', 'Cloud provider profile to use', 'default')
  // AWS/Generic credentials
  .option('-k, --access-key [key]', 'Access key (AWS Access Key, GCP Service Account, etc.)')
  .option('-s, --secret-key [key]', 'Secret key (AWS Secret Key, etc.)')
  .option('-T, --session-token [key]', 'Session token (AWS Session Token, etc.)')
  .option('-r, --region [region]', 'Cloud provider region', 'us-east-1')
  // Provider-specific options
  .option('--project-id [id]', 'GCP Project ID')
  .option('--key-file [path]', 'Path to service account key file (GCP) or private key (Oracle)')
  .option('--subscription-id [id]', 'Azure Subscription ID')
  .option('--tenant-id [id]', 'Azure Tenant ID')
  .option('--client-id [id]', 'Azure Client ID')
  .option('--client-secret [secret]', 'Azure Client Secret')
  .option('--user-id [id]', 'Oracle User OCID')
  .option('--tenancy-id [id]', 'Oracle Tenancy OCID')
  .option('--fingerprint [fingerprint]', 'Oracle Public Key Fingerprint')
  // Output variants
  .option('-j, --json', 'Get the output as JSON')
  .option('-u, --summary', 'Get only the summary without service breakdown')
  .option('-t, --text', 'Get the output as plain text (no colors / tables)')
  // Slack integration
  .option('-S, --slack-token [token]', 'Token for the slack integration')
  .option('-C, --slack-channel [channel]', 'Channel to which the slack integration should post')
  // Other options
  .option('-h, --help', 'Get the help of the CLI')
  .parse(process.argv);

type OptionsType = {
  // Provider selection
  provider: string;
  // Generic credentials
  accessKey: string;
  secretKey: string;
  sessionToken: string;
  region: string;
  profile: string;
  // Provider-specific options
  projectId: string;
  keyFile: string;
  subscriptionId: string;
  tenantId: string;
  clientId: string;
  clientSecret: string;
  userId: string;
  tenancyId: string;
  fingerprint: string;
  // Output variants
  text: boolean;
  json: boolean;
  summary: boolean;
  // Slack token
  slackToken: string;
  slackChannel: string;
  // Other options
  help: boolean;
};

const options = program.opts<OptionsType>();

if (options.help) {
  program.help();
  process.exit(0);
}

// Validate provider
const supportedProviders = Object.values(CloudProvider);
if (!supportedProviders.includes(options.provider.toLowerCase() as CloudProvider)) {
  console.error(`Unsupported provider: ${options.provider}. Supported providers: ${supportedProviders.join(', ')}`);
  process.exit(1);
}

const providerType = options.provider.toLowerCase() as CloudProvider;

// Create provider configuration based on selected provider
let providerConfig: ProviderConfig;

if (providerType === CloudProvider.AWS) {
  // Use existing AWS configuration for backward compatibility
  const awsConfig = await getAwsConfigFromOptionsOrFile({
    profile: options.profile,
    accessKey: options.accessKey,
    secretKey: options.secretKey,
    sessionToken: options.sessionToken,
    region: options.region,
  });

  providerConfig = {
    provider: CloudProvider.AWS,
    credentials: {
      accessKeyId: options.accessKey,
      secretAccessKey: options.secretKey,
      sessionToken: options.sessionToken,
    },
    region: options.region
  };
} else {
  // Create configuration for other providers
  const credentials: Record<string, any> = {};

  switch (providerType) {
    case CloudProvider.GOOGLE_CLOUD:
      if (options.projectId) credentials.projectId = options.projectId;
      if (options.keyFile) credentials.keyFilePath = options.keyFile;
      break;
    case CloudProvider.AZURE:
      if (options.subscriptionId) credentials.subscriptionId = options.subscriptionId;
      if (options.tenantId) credentials.tenantId = options.tenantId;
      if (options.clientId) credentials.clientId = options.clientId;
      if (options.clientSecret) credentials.clientSecret = options.clientSecret;
      break;
    case CloudProvider.ALIBABA_CLOUD:
      if (options.accessKey) credentials.accessKeyId = options.accessKey;
      if (options.secretKey) credentials.accessKeySecret = options.secretKey;
      break;
    case CloudProvider.ORACLE_CLOUD:
      if (options.userId) credentials.userId = options.userId;
      if (options.tenancyId) credentials.tenancyId = options.tenancyId;
      if (options.fingerprint) credentials.fingerprint = options.fingerprint;
      if (options.keyFile) credentials.privateKeyPath = options.keyFile;
      break;
  }

  providerConfig = {
    provider: providerType,
    credentials,
    region: options.region
  };
}

// Create provider instance
const providerFactory = new CloudProviderFactory();
const provider = providerFactory.createProvider(providerConfig);

// Validate credentials
const credentialsValid = await provider.validateCredentials();
if (!credentialsValid) {
  console.error(`Invalid credentials for ${providerType.toUpperCase()}`);
  process.exit(1);
}

// Get account information and costs
const accountInfo = await provider.getAccountInfo();
const costBreakdown = await provider.getCostBreakdown();

// For backward compatibility with existing printers, convert to legacy format
const alias = accountInfo.name;
const costs: TotalCosts = {
  totals: {
    lastMonth: costBreakdown.totals.lastMonth || 0,
    thisMonth: costBreakdown.totals.thisMonth || 0,
    last7Days: costBreakdown.totals.last7Days || 0,
    yesterday: costBreakdown.totals.yesterday || 0
  },
  totalsByService: costBreakdown.totalsByService
};

if (options.json) {
  printJson(alias, costs, options.summary);
} else if (options.text) {
  printPlainText(alias, costs, options.summary);
} else {
  printFancy(alias, costs, options.summary);
}

// Send a notification to slack if the token and channel are provided
if (options.slackToken && options.slackChannel) {
  await notifySlack(alias, costs, options.summary, options.slackToken, options.slackChannel);
}<|MERGE_RESOLUTION|>--- conflicted
+++ resolved
@@ -7,12 +7,9 @@
 import { printJson } from './printers/json';
 import { notifySlack } from './printers/slack';
 import { printPlainText } from './printers/text';
-<<<<<<< HEAD
-=======
 import { CloudProviderFactory } from './providers/factory';
 import { CloudProvider, ProviderConfig } from './types/providers';
 import { TotalCosts } from './cost';
->>>>>>> a830a166
 
 const program = new Command();
 
