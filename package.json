--- conflicted
+++ resolved
@@ -27,17 +27,12 @@
     "typecheck": "tsc --noEmit",
     "test": "echo \"Error: no test specified\" && exit 1",
     "version:check": "node scripts/version-manager.js check",
-<<<<<<< HEAD
-=======
 
->>>>>>> e77164f3
     "version:next": "node scripts/version-manager.js next",
     "publish:dry": "npm publish --dry-run",
     "prepare-release": "./scripts/prepare-release.sh",
     "prepublishOnly": "npm run build",
     "postversion": "echo \"Don't forget to push the tag: git push origin v$npm_package_version\""
-<<<<<<< HEAD
-=======
     "version:bump:patch": "node scripts/version-manager.js bump patch",
     "version:bump:minor": "node scripts/version-manager.js bump minor",
     "version:bump:major": "node scripts/version-manager.js bump major",
@@ -50,7 +45,6 @@
     "prepublishOnly": "npm run build && npm run typecheck",
     "postpublish": "echo \"🎉 Published $(npm pkg get name)@$(npm pkg get version) to npm!\""
 
->>>>>>> e77164f3
   },
   "keywords": [
     "aws",
@@ -79,13 +73,10 @@
   },
   "homepage": "https://github.com/codecollab-co/infra-cost.git#readme",
   "dependencies": {
-<<<<<<< HEAD
-=======
     "@aws-sdk/client-cost-explorer": "^3.370.0",
     "@aws-sdk/client-iam": "^3.370.0",
     "@aws-sdk/client-sts": "^3.370.0",
     "@aws-sdk/credential-providers": "^3.370.0",
->>>>>>> e77164f3
     "@aws-sdk/client-ce": "^3.254.0",
     "@aws-sdk/client-iam": "^3.254.0",
     "@aws-sdk/client-sts": "^3.254.0",
@@ -98,13 +89,10 @@
     "@azure/identity": "^3.1.0",
     "@alicloud/pop-core": "^1.7.12",
     "oci-sdk": "^2.69.0",
-<<<<<<< HEAD
-=======
     "@aws-sdk/client-cost-explorer": "^3.370.0",
     "@aws-sdk/client-iam": "^3.370.0",
     "@aws-sdk/client-sts": "^3.370.0",
     "@aws-sdk/shared-ini-file-loader": "^3.370.0",
->>>>>>> e77164f3
     "chalk": "^5.2.0",
     "commander": "^10.0.0",
     "dayjs": "^1.11.7",
