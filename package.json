{
  "name": "infra-cost",
  "version": "0.1.0",
  "description": "A CLI tool to perform cost analysis on your infra account's cost",
  "type": "module",
  "author": {
    "name": "Code Collab",
    "email": "codecollab.co@gmail.com",
    "url": "https://github.com/codecollab-co/infra-cost"
  },
  "files": [
    "!tests/**/*",
    "dist/**/*",
    "!dist/**/*.js.map",
    "bin/**/*"
  ],
  "bin": {
    "infra-cost": "./bin/index.js",
    "aws-cost": "./bin/index.js"
  },
  "scripts": {
    "build": "tsup",
    "dev": "tsup --watch",
    "prebuild": "run-s clean",
    "predev": "run-s clean",
    "clean": "rm -rf dist",
    "typecheck": "tsc --noEmit",
    "test": "echo \"Error: no test specified\" && exit 1",
    "version:check": "node scripts/version-manager.js check",
<<<<<<< HEAD
    "version:next": "node scripts/version-manager.js next",
    "publish:dry": "npm publish --dry-run",
    "prepare-release": "./scripts/prepare-release.sh",
    "prepublishOnly": "npm run build",
    "postversion": "echo \"Don't forget to push the tag: git push origin v$npm_package_version\""
=======
    "version:bump:patch": "node scripts/version-manager.js bump patch",
    "version:bump:minor": "node scripts/version-manager.js bump minor",
    "version:bump:major": "node scripts/version-manager.js bump major",
    "version:bump:prerelease": "node scripts/version-manager.js bump prerelease",
    "version:set": "node scripts/version-manager.js set",
    "version:next": "node scripts/version-manager.js next",
    "publish:dry": "npm publish --dry-run",
    "publish:beta": "npm publish --tag beta",
    "publish:latest": "npm publish --tag latest",
    "prepublishOnly": "npm run build && npm run typecheck",
    "postpublish": "echo \"🎉 Published $(npm pkg get name)@$(npm pkg get version) to npm!\""
>>>>>>> 5592a107
  },
  "keywords": [
    "aws",
    "gcp",
    "azure",
    "alibaba-cloud",
    "oracle-cloud",
    "multi-cloud",
    "cost",
    "cli",
    "infra-cost",
    "cloud-cost",
    "cost-analysis",
    "typescript"
  ],
  "license": "MIT",
  "repository": {
    "type": "git",
    "url": "https://github.com/codecollab-co/infra-cost.git"
  },
  "engines": {
    "node": ">=12.0"
  },
  "bugs": {
    "url": "https://github.com/codecollab-co/infra-cost/issues"
  },
  "homepage": "https://github.com/codecollab-co/infra-cost.git#readme",
  "dependencies": {
<<<<<<< HEAD
    "@aws-sdk/client-ce": "^3.254.0",
    "@aws-sdk/client-iam": "^3.254.0",
    "@aws-sdk/client-sts": "^3.254.0",
    "@aws-sdk/credential-providers": "^3.254.0",
    "@aws-sdk/shared-ini-file-loader": "^3.254.0",
    "@google-cloud/billing": "^4.1.0",
    "@google-cloud/resource-manager": "^5.1.0",
    "@azure/arm-costmanagement": "^1.0.0",
    "@azure/arm-subscriptions": "^5.1.0",
    "@azure/identity": "^3.1.0",
    "@alicloud/pop-core": "^1.7.12",
    "oci-sdk": "^2.69.0",
=======
    "@aws-sdk/client-cost-explorer": "^3.370.0",
    "@aws-sdk/client-iam": "^3.370.0",
    "@aws-sdk/client-sts": "^3.370.0",
    "@aws-sdk/shared-ini-file-loader": "^3.370.0",
>>>>>>> 5592a107
    "chalk": "^5.2.0",
    "commander": "^10.0.0",
    "dayjs": "^1.11.7",
    "dotenv": "^16.0.3",
    "node-fetch": "^3.3.0",
    "ora": "^6.1.2"
  },
  "devDependencies": {
    "@types/node": "^18.11.18",
    "npm-run-all": "^4.1.5",
    "ts-node": "^10.9.1",
    "tsup": "^6.5.0",
    "typescript": "^4.9.4"
  },
  "peerDependencies": {
    "@google-cloud/billing": "^4.1.0",
    "@google-cloud/resource-manager": "^5.1.0",
    "@azure/arm-costmanagement": "^1.0.0",
    "@azure/arm-subscriptions": "^5.1.0",
    "@azure/identity": "^3.1.0",
    "@alicloud/pop-core": "^1.7.12",
    "oci-sdk": "^2.69.0"
  },
  "peerDependenciesMeta": {
    "@google-cloud/billing": {
      "optional": true
    },
    "@google-cloud/resource-manager": {
      "optional": true
    },
    "@azure/arm-costmanagement": {
      "optional": true
    },
    "@azure/arm-subscriptions": {
      "optional": true
    },
    "@azure/identity": {
      "optional": true
    },
    "@alicloud/pop-core": {
      "optional": true
    },
    "oci-sdk": {
      "optional": true
    }
  }
}<|MERGE_RESOLUTION|>--- conflicted
+++ resolved
@@ -27,13 +27,12 @@
     "typecheck": "tsc --noEmit",
     "test": "echo \"Error: no test specified\" && exit 1",
     "version:check": "node scripts/version-manager.js check",
-<<<<<<< HEAD
+
     "version:next": "node scripts/version-manager.js next",
     "publish:dry": "npm publish --dry-run",
     "prepare-release": "./scripts/prepare-release.sh",
     "prepublishOnly": "npm run build",
     "postversion": "echo \"Don't forget to push the tag: git push origin v$npm_package_version\""
-=======
     "version:bump:patch": "node scripts/version-manager.js bump patch",
     "version:bump:minor": "node scripts/version-manager.js bump minor",
     "version:bump:major": "node scripts/version-manager.js bump major",
@@ -45,7 +44,7 @@
     "publish:latest": "npm publish --tag latest",
     "prepublishOnly": "npm run build && npm run typecheck",
     "postpublish": "echo \"🎉 Published $(npm pkg get name)@$(npm pkg get version) to npm!\""
->>>>>>> 5592a107
+
   },
   "keywords": [
     "aws",
@@ -74,7 +73,6 @@
   },
   "homepage": "https://github.com/codecollab-co/infra-cost.git#readme",
   "dependencies": {
-<<<<<<< HEAD
     "@aws-sdk/client-ce": "^3.254.0",
     "@aws-sdk/client-iam": "^3.254.0",
     "@aws-sdk/client-sts": "^3.254.0",
@@ -87,12 +85,10 @@
     "@azure/identity": "^3.1.0",
     "@alicloud/pop-core": "^1.7.12",
     "oci-sdk": "^2.69.0",
-=======
     "@aws-sdk/client-cost-explorer": "^3.370.0",
     "@aws-sdk/client-iam": "^3.370.0",
     "@aws-sdk/client-sts": "^3.370.0",
     "@aws-sdk/shared-ini-file-loader": "^3.370.0",
->>>>>>> 5592a107
     "chalk": "^5.2.0",
     "commander": "^10.0.0",
     "dayjs": "^1.11.7",
