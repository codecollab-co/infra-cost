{
  "name": "infra-cost",
  "version": "0.1.0",
  "description": "A CLI tool to perform cost analysis on your infra account's cost",
  "type": "module",
  "author": {
    "name": "Code Collab",
    "email": "codecollab.co@gmail.com",
    "url": "https://github.com/codecollab-co/infra-cost"
  },
  "files": [
    "!tests/**/*",
    "dist/**/*",
    "!dist/**/*.js.map",
    "bin/**/*"
  ],
  "bin": {
    "infra-cost": "./bin/index.js",
    "aws-cost": "./bin/index.js"
  },
  "scripts": {
    "build": "tsup",
    "dev": "tsup --watch",
    "prebuild": "run-s clean",
    "predev": "run-s clean",
    "clean": "rm -rf dist",
    "typecheck": "tsc --noEmit",
    "test": "echo \"Error: no test specified\" && exit 1",
<<<<<<< HEAD
    "version:check": "node scripts/version-manager.js check",
    "version:next": "node scripts/version-manager.js next",
    "publish:dry": "npm publish --dry-run"
=======
    "prepare-release": "./scripts/prepare-release.sh",
    "prepublishOnly": "npm run build",
    "postversion": "echo \"Don't forget to push the tag: git push origin v$npm_package_version\""
>>>>>>> 1dbdfbdf
  },
  "keywords": [
    "aws",
    "gcp",
    "azure",
    "alibaba-cloud",
    "oracle-cloud",
    "multi-cloud",
    "cost",
    "cli",
    "infra-cost",
    "cloud-cost",
    "cost-analysis",
    "typescript"
  ],
  "license": "MIT",
  "repository": {
    "type": "git",
    "url": "https://github.com/codecollab-co/infra-cost.git"
  },
  "engines": {
    "node": ">=12.0"
  },
  "bugs": {
    "url": "https://github.com/codecollab-co/infra-cost/issues"
  },
  "homepage": "https://github.com/codecollab-co/infra-cost.git#readme",
  "dependencies": {
    "@aws-sdk/client-ce": "^3.254.0",
    "@aws-sdk/client-iam": "^3.254.0",
    "@aws-sdk/client-sts": "^3.254.0",
    "@aws-sdk/credential-providers": "^3.254.0",
    "@aws-sdk/shared-ini-file-loader": "^3.254.0",
    "@google-cloud/billing": "^4.1.0",
    "@google-cloud/resource-manager": "^5.1.0",
    "@azure/arm-costmanagement": "^1.0.0",
    "@azure/arm-subscriptions": "^5.1.0",
    "@azure/identity": "^3.1.0",
    "@alicloud/pop-core": "^1.7.12",
    "oci-sdk": "^2.69.0",
    "chalk": "^5.2.0",
    "commander": "^10.0.0",
    "dayjs": "^1.11.7",
    "dotenv": "^16.0.3",
    "node-fetch": "^3.3.0",
    "ora": "^6.1.2"
  },
  "devDependencies": {
    "@types/node": "^18.11.18",
    "npm-run-all": "^4.1.5",
    "ts-node": "^10.9.1",
    "tsup": "^6.5.0",
    "typescript": "^4.9.4"
  },
  "peerDependencies": {
    "@google-cloud/billing": "^4.1.0",
    "@google-cloud/resource-manager": "^5.1.0",
    "@azure/arm-costmanagement": "^1.0.0",
    "@azure/arm-subscriptions": "^5.1.0",
    "@azure/identity": "^3.1.0",
    "@alicloud/pop-core": "^1.7.12",
    "oci-sdk": "^2.69.0"
  },
  "peerDependenciesMeta": {
    "@google-cloud/billing": {
      "optional": true
    },
    "@google-cloud/resource-manager": {
      "optional": true
    },
    "@azure/arm-costmanagement": {
      "optional": true
    },
    "@azure/arm-subscriptions": {
      "optional": true
    },
    "@azure/identity": {
      "optional": true
    },
    "@alicloud/pop-core": {
      "optional": true
    },
    "oci-sdk": {
      "optional": true
    }
  }
}<|MERGE_RESOLUTION|>--- conflicted
+++ resolved
@@ -26,15 +26,12 @@
     "clean": "rm -rf dist",
     "typecheck": "tsc --noEmit",
     "test": "echo \"Error: no test specified\" && exit 1",
-<<<<<<< HEAD
     "version:check": "node scripts/version-manager.js check",
     "version:next": "node scripts/version-manager.js next",
-    "publish:dry": "npm publish --dry-run"
-=======
+    "publish:dry": "npm publish --dry-run",
     "prepare-release": "./scripts/prepare-release.sh",
     "prepublishOnly": "npm run build",
     "postversion": "echo \"Don't forget to push the tag: git push origin v$npm_package_version\""
->>>>>>> 1dbdfbdf
   },
   "keywords": [
     "aws",
